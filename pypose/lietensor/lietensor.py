--- conflicted
+++ resolved
@@ -1,8 +1,5 @@
 
-<<<<<<< HEAD
-=======
 import math, numbers
->>>>>>> 407d69c7
 import torch, warnings
 from torch import nn, linalg
 from torch.utils._pytree import tree_map, tree_flatten
@@ -220,18 +217,14 @@
         data = so3_type.Exp(so3_type.randn(*size, sigma=sigma, **kwargs)[0]).detach()
         return LieTensor(data, ltype=SO3_type).requires_grad_(requires_grad)
 
-<<<<<<< HEAD
     def randn_like(self, *args, sigma=1.0, **kwargs):
         return self.randn(*args, sigma=sigma, **kwargs)
 
-    def matrix(self, X):
-=======
     @classmethod
     def add_(cls, input, other):
         return input.copy_(LieTensor(other[..., :3], ltype=so3_type).Exp() * input)
 
     def matrix(self, input):
->>>>>>> 407d69c7
         """ To 3x3 matrix """
         I = torch.eye(3, dtype=input.dtype, device=input.device)
         I = I.view([1] * (input.dim() - 1) + [3, 3])
@@ -292,11 +285,7 @@
         theta = torch.linalg.norm(x, dim=-1, keepdim=True).unsqueeze(-1)
         I = torch.eye(3, device=x.device, dtype=x.dtype).expand(x.lshape+(3, 3))
         Jr = I - (1-theta.cos())/theta**2 * K + (theta - theta.sin())/theta**3 * K@K
-<<<<<<< HEAD
-        return torch.where(theta>torch.finfo(x.dtype).eps, Jr, I)
-=======
         return torch.where(theta>torch.finfo(theta.dtype).eps, Jr, I)
->>>>>>> 407d69c7
 
 
 class SE3Type(LieType):
@@ -322,14 +311,12 @@
         data = se3_type.Exp(se3_type.randn(*size, sigma=sigma, **kwargs)).detach()
         return LieTensor(data, ltype=SE3_type).requires_grad_(requires_grad)
 
-<<<<<<< HEAD
     def randn_like(self, *args, sigma:_size_24_t=1.0, **kwargs):
         return self.randn(*args, sigma=sigma, **kwargs)
-=======
+
     @classmethod
     def add_(cls, input, other):
         return input.copy_(LieTensor(other[..., :6], ltype=se3_type).Exp() * input)
->>>>>>> 407d69c7
 
 
 class se3Type(LieType):
@@ -396,14 +383,12 @@
         data = sim3_type.Exp(sim3_type.randn(*size, sigma=sigma, **kwargs)).detach()
         return LieTensor(data, ltype=Sim3_type).requires_grad_(requires_grad)
 
-<<<<<<< HEAD
     def randn_like(self, *args, sigma=[1.0,1.0,1.0], **kwargs):
         return self.randn(*args, sigma=sigma, **kwargs)
-=======
+
     @classmethod
     def add_(cls, input, other):
         return input.copy_(LieTensor(other[..., :7], ltype=sim3_type).Exp() * input)
->>>>>>> 407d69c7
 
 
 class sim3Type(LieType):
@@ -472,14 +457,12 @@
         data = rxso3_type.Exp(rxso3_type.randn(*size, sigma=sigma, **kwargs)).detach()
         return LieTensor(data, ltype=RxSO3_type).requires_grad_(requires_grad)
 
-<<<<<<< HEAD
     def randn_like(self, *args, sigma:_size_2_t=1.0, **kwargs):
         return self.randn(*args, sigma=sigma, **kwargs)
-=======
+
     @classmethod
     def add_(cls, input, other):
         return input.copy_(LieTensor(other[..., :4], ltype=rxso3_type).Exp() * input)
->>>>>>> 407d69c7
 
 
 class rxso3Type(LieType):
@@ -824,11 +807,7 @@
         r'''
         See :meth:`pypose.tensor`
         '''
-<<<<<<< HEAD
-        return torch.Tensor(self)
-=======
         return torch.Tensor.as_subclass(self, torch.Tensor)
->>>>>>> 407d69c7
 
     def matrix(self) -> torch.Tensor:
         r'''
