
import math, numbers
import torch, warnings
from torch import nn, linalg
from torch import Tensor
from torch.utils._pytree import tree_map, tree_flatten
from .backends import exp, log, inv, mul, adj
from .backends import adjT, jinvp, act3, act4, toMatrix
from .basics import vec2skew, cumops, cummul, cumprod
from .basics import cumops_, cummul_, cumprod_
<<<<<<< HEAD
from .common_types import _size_any_t, _size_2_t, _size_35_t, _size_24_t, convert_sig_se, convert_sig_sim, convert_sig_rxs
import collections
=======
from .operation import RxSO3_Log, SE3_Log, SO3_Log, Sim3_Log, rxso3_Exp, se3_Exp, sim3_Exp, so3_Exp
>>>>>>> 8b8f4f47


HANDLED_FUNCTIONS = ['__getitem__', '__setitem__', 'cpu', 'cuda', 'float', 'double',
                     'to', 'detach', 'view', 'view_as', 'squeeze', 'unsqueeze', 'cat',
                     'stack', 'split', 'hsplit', 'dsplit', 'vsplit', 'tensor_split',
                     'chunk', 'concat', 'column_stack', 'dstack', 'vstack', 'hstack',
                     'index_select', 'masked_select', 'movedim', 'moveaxis', 'narrow',
                     'permute', 'reshape', 'row_stack', 'scatter', 'scatter_add', 'clone',
                     'swapaxes', 'swapdims', 'take', 'take_along_dim', 'tile', 'copy',
                     'transpose', 'unbind', 'gather', 'repeat', 'expand', 'expand_as',
                     'index_select', 'masked_select', 'index_copy', 'index_copy_',
                     'select', 'select_scatter', 'index_put','index_put_', 'copy_']


class LieType:
    '''LieTensor Type Base Class'''
    def __init__(self, lid, dimension, embedding, manifold):
        self._lid       = lid                     # LieType ID
        self._dimension = torch.Size([dimension]) # Data dimension
        self._embedding = torch.Size([embedding]) # Embedding dimension
        self._manifold  = torch.Size([manifold])  # Manifold dimension

    @property
    def lid(self):
        return self._lid

    @property
    def dimension(self):
        return self._dimension

    @property
    def embedding(self):
        return self._embedding

    @property
    def manifold(self):
        return self._manifold

    @property
    def on_manifold(self):
        return self.dimension == self.manifold

    def add_(self, input, other):
        if self.on_manifold:
            other1 = torch.Tensor.as_subclass(input, torch.Tensor)
            other2 = torch.Tensor.as_subclass(other, torch.Tensor)
            return input.copy_(other1 + other2[..., :self.manifold[0]])
        raise NotImplementedError("Instance has no add_ attribute.")

    def Log(self, X):
        if self.on_manifold:
            raise AttributeError("Lie Algebra has no Log attribute")
        raise NotImplementedError("Instance has no Log attribute.")

    def Exp(self, x):
        if not self.on_manifold:
            raise AttributeError("Lie Group has no Exp attribute")
        raise NotImplementedError("Instance has no Exp attribute.")

    def Inv(self, x):
        if self.on_manifold:
            return LieTensor(-x, ltype=x.ltype)
        out = self.__op__(self.lid, inv, x)
        return LieTensor(out, ltype=x.ltype)

    def Act(self, x, p):
        """ action on a points tensor(*, 3[4]) (homogeneous)"""
        assert not self.on_manifold and isinstance(p, torch.Tensor)
        assert p.shape[-1]==3 or p.shape[-1]==4, "Invalid Tensor Dimension"
        act = act3 if p.shape[-1]==3 else act4
        return self.__op__(self.lid, act, x, p)

    def Mul(self, x, y):
        # Transform on transform
        if not self.on_manifold and isinstance(y, LieTensor) and not y.ltype.on_manifold:
            out = self.__op__(self.lid, mul, x, y)
            return LieTensor(out, ltype=x.ltype)
        # Transform on points
        if not self.on_manifold and isinstance(y, torch.Tensor):
            return self.Act(x, y)
        # (scalar or tensor) * manifold
        if self.on_manifold:
            return LieTensor(torch.mul(x, y), ltype=x.ltype)
        raise NotImplementedError('Invalid __mul__ operation')

    def Retr(self, X, a):
        if self.on_manifold:
            raise AttributeError("Has no Retr attribute")
        return a.Exp() * X

    def Adj(self, X, a):
        ''' X * Exp(a) = Exp(Adj) * X '''
        if self.on_manifold:
            raise AttributeError("Has no Adj attribute")
        assert not X.ltype.on_manifold and a.ltype.on_manifold
        assert X.ltype.lid == a.ltype.lid
        out = self.__op__(self.lid, adj, X, a)
        return LieTensor(out, ltype=a.ltype)

    def AdjT(self, X, a):
        ''' Exp(a) * X = X * Exp(AdjT) '''
        if self.on_manifold:
            raise AttributeError("Has no AdjT attribute")
        assert not X.ltype.on_manifold and a.ltype.on_manifold, "ltype Invalid"
        assert X.ltype.lid == a.ltype.lid, "ltype Invalid"
        out = self.__op__(self.lid, adjT, X, a)
        return LieTensor(out, ltype=a.ltype)

    def Jinvp(self, X, p):
        if self.on_manifold:
            raise AttributeError("ltype has no Jinvp attribute")
        assert isinstance(p, LieTensor) and p.ltype.on_manifold, "Args p has to be Lie Algebra"
        out = self.__op__(self.lid, jinvp, X, p)
        return LieTensor(out, ltype=p.ltype)

    def matrix(self, input):
        """ To 4x4 matrix """
        X = input.Exp() if self.on_manifold else input
        I = torch.eye(4, dtype=X.dtype, device=X.device)
        I = I.view([1] * (X.dim() - 1) + [4, 4])
        return X.unsqueeze(-2).Act(I).transpose(-1,-2)

    def rotation(self, input):
        raise NotImplementedError("Rotation is not implemented for the instance.")

    def translation(self, input):
        warnings.warn("Instance has no translation. Zero vector(s) is returned.")
        return torch.zeros(input.lshape + (3,), dtype=input.dtype, device=input.device, requires_grad=input.requires_grad)

    def scale(self, input):
        warnings.warn("Instance has no scale. Scalar one(s) is returned.")
        return torch.ones(input.lshape + (1,), dtype=input.dtype, device=input.device, requires_grad=input.requires_grad)

    @classmethod
    def identity(cls, *args, **kwargs):
        raise NotImplementedError("Instance has no identity.")

    @classmethod
    def identity_like(cls, *args, **kwargs):
        return cls.identity(*args, **kwargs)

    def randn_like(self, *args, sigma:_size_any_t=1.0, **kwargs):
        return self.randn(*args, sigma=sigma, **kwargs)

    def randn(self, *args, **kwargs):
        raise NotImplementedError("randn not implemented yet")

    @classmethod
    def __op__(cls, lid, op, x, y=None):
        inputs, out_shape = cls.__broadcast_inputs(x, y)
        out = op.apply(lid, *inputs)
        dim = -1 if out.nelement() != 0 else x.shape[-1]
        return out.view(out_shape + (dim,))

    @classmethod
    def __broadcast_inputs(self, x, y):
        """ Automatic broadcasting of missing dimensions """
        if y is None:
            xs, xd = x.shape[:-1], x.shape[-1]
            return (x.reshape(-1, xd).contiguous(), ), x.shape[:-1]
        out_shape = torch.broadcast_shapes(x.shape[:-1], y.shape[:-1])
        shape = out_shape if out_shape != torch.Size([]) else (1,)
        x = x.expand(shape+(x.shape[-1],)).reshape(-1,x.shape[-1]).contiguous()
        y = y.expand(shape+(y.shape[-1],)).reshape(-1,y.shape[-1]).contiguous()
        return (x, y), tuple(out_shape)

    @classmethod
    def cumops(self, X, dim, ops):
        return cumops(X, dim, ops)

    @classmethod
    def cummul(self, X, dim):
        return cummul(X, dim)

    @classmethod
    def cumprod(self, X, dim, left = True):
        return cumprod(X, dim, left)

    @classmethod
    def cumops_(self, X, dim, ops):
        return cumops_(X, dim, ops)

    @classmethod
    def cummul_(self, X, dim):
        return cummul_(X, dim)

    @classmethod
    def cumprod_(self, X, dim):
        return cumprod_(X, dim)


class SO3Type(LieType):
    def __init__(self):
        super().__init__(1, 4, 4, 3)

    def Log(self, X):
        X = X.tensor() if hasattr(X, 'ltype') else X
        x = SO3_Log.apply(X)
        return LieTensor(x, ltype=so3_type)

    @classmethod
    def identity(cls, *size, **kwargs):
        data = torch.tensor([0., 0., 0., 1.], **kwargs)
        return LieTensor(data.repeat(size+(1,)), ltype=SO3_type)

    def randn(self, *size, sigma=1.0, requires_grad=False, **kwargs):
        data = so3_type.Exp(so3_type.randn(*size, sigma=sigma, **kwargs)).detach()
        return LieTensor(data, ltype=SO3_type).requires_grad_(requires_grad)

    def randn_like(self, *args, sigma=1.0, **kwargs):
        return self.randn(*args, sigma=sigma, **kwargs)

    @classmethod
    def add_(cls, input, other):
        return input.copy_(LieTensor(other[..., :3], ltype=so3_type).Exp() * input)

    def matrix(self, input):
        """ To 3x3 matrix """
        I = torch.eye(3, dtype=input.dtype, device=input.device)
        I = I.view([1] * (input.dim() - 1) + [3, 3])
        return input.unsqueeze(-2).Act(I).transpose(-1,-2)

    def rotation(self, input):
        return input

    def identity_(self, X):
        X.fill_(0)
        X.index_fill_(dim=-1, index=torch.tensor([-1], device=X.device), value=1)
        return X

    def Jr(self, X):
        """
        Right jacobian of SO(3)
        """
        return X.Log().Jr()


class so3Type(LieType):
    def __init__(self):
        super().__init__(1, 3, 4, 3)

    def Exp(self, x):
        x = x.tensor() if hasattr(x, 'ltype') else x
        X = so3_Exp.apply(x)
        return LieTensor(X, ltype=SO3_type)

    @classmethod
    def identity(cls, *size, **kwargs):
        return SO3_type.Log(SO3_type.identity(*size, **kwargs))

    def randn(self, *size, sigma=1.0, requires_grad=False, **kwargs):
        data_x_ = torch.randn(*(tuple(size)+torch.Size([1])), **kwargs)
        data_y_ = torch.randn(*(tuple(size)+torch.Size([1])), **kwargs)
        data_z_ = torch.randn(*(tuple(size)+torch.Size([1])), **kwargs)
        dis_ = torch.sqrt(torch.pow(data_x_, 2)+torch.pow(data_y_, 2)+torch.pow(data_z_, 2))
        data_x = data_x_/dis_
        data_y = data_y_/dis_
        data_z = data_z_/dis_
        data_theta = sigma*torch.randn(*(tuple(size)+torch.Size([1])), **kwargs)
        data = torch.cat([data_x*data_theta, data_y*data_theta, data_z*data_theta], dim=1)
        return LieTensor(data, ltype=so3_type).requires_grad_(requires_grad)
    
    def randn_like(self, *args, sigma=1.0, **kwargs):
        return self.randn(*args, sigma=sigma, **kwargs)

    def matrix(self, input):
        """ To 3x3 matrix """
        X = input.Exp()
        I = torch.eye(3, dtype=X.dtype, device=X.device)
        I = I.view([1] * (X.dim() - 1) + [3, 3])
        return X.unsqueeze(-2).Act(I).transpose(-1,-2)

    def rotation(self, input):
        return input.Exp().rotation()

    def Jr(self, x):
        """
        Right jacobian of so(3)
        The code is taken from the Sophus codebase :
        https://github.com/XueLianjie/BA_schur/blob/3af9a94248d4a272c53cfc7acccea4d0208b77f7/thirdparty/Sophus/sophus/so3.hpp#L113
        """
        K = vec2skew(x)
        theta = torch.linalg.norm(x, dim=-1, keepdim=True).unsqueeze(-1)
        I = torch.eye(3, device=x.device, dtype=x.dtype).expand(x.lshape+(3, 3))
        Jr = I - (1-theta.cos())/theta**2 * K + (theta - theta.sin())/theta**3 * K@K
        return torch.where(theta>torch.finfo(theta.dtype).eps, Jr, I)


class SE3Type(LieType):
    def __init__(self):
        super().__init__(3, 7, 7, 6)

    def Log(self, X):
        X = X.tensor() if hasattr(X, 'ltype') else X
        x = SE3_Log.apply(X)
        return LieTensor(x, ltype=se3_type)

    def rotation(self, input):
        return LieTensor(input.tensor()[..., 3:7], ltype=SO3_type)

    def translation(self, input):
        return input.tensor()[..., 0:3]

    @classmethod
    def identity(cls, *size, **kwargs):
        data = torch.tensor([0., 0., 0., 0., 0., 0., 1.], **kwargs)
        return LieTensor(data.repeat(size+(1,)), ltype=SE3_type)

    def randn(self, *size, sigma:_size_24_t=1.0, requires_grad=False, **kwargs):
        data = se3_type.Exp(se3_type.randn(*size, sigma=sigma, **kwargs)).detach()
        return LieTensor(data, ltype=SE3_type).requires_grad_(requires_grad)

    def randn_like(self, *args, sigma:_size_24_t=1.0, **kwargs):
        return self.randn(*args, sigma=sigma, **kwargs)

    @classmethod
    def add_(cls, input, other):
        return input.copy_(LieTensor(other[..., :6], ltype=se3_type).Exp() * input)


class se3Type(LieType):
    def __init__(self):
        super().__init__(3, 6, 7, 6)

    def Exp(self, x):
        x = x.tensor() if hasattr(x, 'ltype') else x
        X = se3_Exp.apply(x)
        return LieTensor(X, ltype=SE3_type)

    def rotation(self, input):
        return input.Exp().rotation()

    def translation(self, input):
        return input.Exp().translation()

    @classmethod
    def identity(cls, *size, **kwargs):
        return SE3_type.Log(SE3_type.identity(*size, **kwargs))

    def randn(self, *size, sigma:_size_24_t=1.0, requires_grad=False, **kwargs):
        #  convert different types of inputs to SE3 sigma
        sigma = convert_sig_se(sigma)
        rotation_data = so3_type.randn(*size, sigma=sigma[-1], **kwargs).detach().tensor()
        transation_x = sigma[0] * torch.randn(*(tuple(size)+torch.Size([1])), **kwargs)
        transation_y = sigma[1] * torch.randn(*(tuple(size)+torch.Size([1])), **kwargs)
        transation_z = sigma[2] * torch.randn(*(tuple(size)+torch.Size([1])), **kwargs)
        transation_data = torch.cat([transation_x, transation_y, transation_z], dim=1)
        data = torch.cat([transation_data, rotation_data], dim=1)
        return LieTensor(data, ltype=se3_type).requires_grad_(requires_grad)

    def randn_like(self, *args, sigma:_size_24_t=1.0, **kwargs):
        return self.randn(*args, sigma=sigma, **kwargs)


class Sim3Type(LieType):
    def __init__(self):
        super().__init__(4, 8, 8, 7)

    def Log(self, X):
        X = X.tensor() if hasattr(X, 'ltype') else X
        x = Sim3_Log.apply(X)
        return LieTensor(x, ltype=sim3_type)

    def rotation(self, input):
        return LieTensor(input.tensor()[..., 3:7], ltype=SO3_type)

    def translation(self, input):
        return input.tensor()[..., 0:3]

    def scale(self, input):
        return input.tensor()[..., 7:8]

    @classmethod
    def identity(cls, *size, **kwargs):
        data = torch.tensor([0., 0., 0., 0., 0., 0., 1., 1.], **kwargs)
        return LieTensor(data.repeat(size+(1,)), ltype=Sim3_type)

    def randn(self, *size, sigma:_size_35_t=1.0, requires_grad=False, **kwargs):
        data = sim3_type.Exp(sim3_type.randn(*size, sigma=sigma, **kwargs)).detach()
        return LieTensor(data, ltype=Sim3_type).requires_grad_(requires_grad)

    def randn_like(self, *args, sigma=[1.0,1.0,1.0], **kwargs):
        return self.randn(*args, sigma=sigma, **kwargs)

    @classmethod
    def add_(cls, input, other):
        return input.copy_(LieTensor(other[..., :7], ltype=sim3_type).Exp() * input)


class sim3Type(LieType):
    def __init__(self):
        super().__init__(4, 7, 8, 7)

    def Exp(self, x):
        x = x.tensor() if hasattr(x, 'ltype') else x
        X = sim3_Exp.apply(x)
        return LieTensor(X, ltype=Sim3_type)

    def rotation(self, input):
        return input.Exp().rotation()

    def translation(self, input):
        return input.Exp().translation()

    def scale(self, input):
        return input.Exp().scale()

    @classmethod
    def identity(cls, *size, **kwargs):
        return Sim3_type.Log(Sim3_type.identity(*size, **kwargs))

    def randn(self, *size, sigma:_size_35_t=1.0, requires_grad=False, **kwargs):
        sigma = convert_sig_sim(sigma)
        rotation_data = so3_type.randn(*size, sigma=sigma[-2], **kwargs).detach().tensor()
        scale_data = sigma[-1] * torch.randn(*(tuple(size)+torch.Size([1])), **kwargs)
        transation_x = sigma[0] * torch.randn(*(tuple(size)+torch.Size([1])), **kwargs)
        transation_y = sigma[1] * torch.randn(*(tuple(size)+torch.Size([1])), **kwargs)
        transation_z = sigma[2] * torch.randn(*(tuple(size)+torch.Size([1])), **kwargs)
        transation_data = torch.cat([transation_x, transation_y, transation_z], dim=1)
        data = torch.cat([transation_data, rotation_data, scale_data], dim=1)
        return LieTensor(data, ltype=sim3_type).requires_grad_(requires_grad)

    def randn_like(self, *args, sigma:_size_35_t=1.0, **kwargs):
        return self.randn(*args, sigma=sigma, **kwargs)


class RxSO3Type(LieType):
    def __init__(self):
        super().__init__(2, 5, 5, 4)

    def Log(self, X):
        X = X.tensor() if hasattr(X, 'ltype') else X
        x = RxSO3_Log.apply(X)
        return LieTensor(x, ltype=rxso3_type)

    def rotation(self, input):
        return LieTensor(input.tensor()[..., 0:4], ltype=SO3_type)

    def scale(self, input):
        return input.tensor()[..., 4:5]

    @classmethod
    def identity(cls, *size, **kwargs):
        data = torch.tensor([0., 0., 0., 1., 1.], **kwargs)
        return LieTensor(data.repeat(size+(1,)), ltype=RxSO3_type)

    def randn(self, *size, sigma:_size_2_t=1.0, requires_grad=False, **kwargs):
        data = rxso3_type.Exp(rxso3_type.randn(*size, sigma=sigma, **kwargs)).detach()
        return LieTensor(data, ltype=RxSO3_type).requires_grad_(requires_grad)

    def randn_like(self, *args, sigma:_size_2_t=1.0, **kwargs):
        return self.randn(*args, sigma=sigma, **kwargs)

    @classmethod
    def add_(cls, input, other):
        return input.copy_(LieTensor(other[..., :4], ltype=rxso3_type).Exp() * input)


class rxso3Type(LieType):
    def __init__(self):
        super().__init__(2, 4, 5, 4)

    def Exp(self, x):
        x = x.tensor() if hasattr(x, 'ltype') else x
        X = rxso3_Exp.apply(x)
        return LieTensor(X, ltype=RxSO3_type)

    def rotation(self, input):
        return input.Exp().rotation()

    def scale(self, input):
        return input.Exp().scale()

    @classmethod
    def identity(cls, *size, **kwargs):
        return RxSO3_type.Log(RxSO3_type.identity(*size, **kwargs))

    def randn(self, *size, sigma:_size_2_t=1.0, requires_grad=False, **kwargs):
        sigma = convert_sig_rxs(sigma)
        rotation_data = so3_type.randn(*size, sigma=sigma[0], **kwargs).detach().tensor()
        scale_data = sigma[1] * torch.randn(*(tuple(size)+torch.Size([1])), **kwargs)
        data = torch.cat([rotation_data, scale_data], dim=1)
        return LieTensor(data, ltype=rxso3_type).requires_grad_(requires_grad)

    def randn_like(self, *args, sigma:_size_2_t=1.0, **kwargs):
        return self.randn(*args, sigma=sigma, **kwargs)


SO3_type, so3_type = SO3Type(), so3Type()
SE3_type, se3_type = SE3Type(), se3Type()
Sim3_type, sim3_type = Sim3Type(), sim3Type()
RxSO3_type, rxso3_type = RxSO3Type(), rxso3Type()


class LieTensor(torch.Tensor):
    r""" A sub-class of :obj:`torch.Tensor` to represent Lie Algebra and Lie Group.

    Args:
        data (:obj:`Tensor`, or :obj:`list`, or ':obj:`int`...'): A
            :obj:`Tensor` object, or constructing a :obj:`Tensor`
            object from :obj:`list`, which defines tensor data, or from
            ':obj:`int`...', which defines tensor shape.

            The shape of :obj:`Tensor` object should be compatible
            with Lie Type :obj:`ltype`, otherwise error will be raised.

        ltype (:obj:`ltype`): Lie Type, either **Lie Group** or **Lie Algebra** is listed below:

    Returns:
        LieTensor corresponding to Lie Type :obj:`ltype`.

    .. list-table:: List of :obj:`ltype` for **Lie Group**
        :widths: 25 25 30 30
        :header-rows: 1

        * - Representation
          - :obj:`ltype`
          - :obj:`shape`
          - Alias Class
        * - Rotation
          - :obj:`SO3_type`
          - :obj:`(*, 4)`
          - :meth:`SO3`
        * - Translation + Rotation
          - :obj:`SE3_type`
          - :obj:`(*, 7)`
          - :meth:`SE3`
        * - Translation + Rotation + Scale
          - :obj:`Sim3_type`
          - :obj:`(*, 8)`
          - :meth:`Sim3`
        * - Rotation + Scale
          - :obj:`RxSO3_type`
          - :obj:`(*, 5)`
          - :meth:`RxSO3`

    .. list-table:: List of :obj:`ltype` for **Lie Algebra**
        :widths: 25 25 30 30
        :header-rows: 1

        * - Representation
          - :obj:`ltype`
          - :obj:`shape`
          - Alias Class
        * - Rotation
          - :obj:`so3_type`
          - :obj:`(*, 3)`
          - :meth:`so3`
        * - Translation + Rotation
          - :obj:`se3_type`
          - :obj:`(*, 6)`
          - :meth:`se3`
        * - Translation + Rotation + Scale
          - :obj:`sim3_type`
          - :obj:`(*, 7)`
          - :meth:`sim3`
        * - Rotation + Scale
          - :obj:`rxso3_type`
          - :obj:`(*, 4)`
          - :meth:`rxso3`

    Note:
        In most of the cases, Lie Group should be used. Lie Algebra is used only
        when it needs to be optimized by back-propagation via gradients: in this
        case, LieTensor is taken as :meth:`pypose.Parameter` in a module, which follows
        PyTorch traditions.


    Note:
        Two attributes :obj:`shape` and :obj:`lshape` are available for LieTensor.
        The only differece is the :obj:`lshape` hides the last dimension of :obj:`shape`,
        since :obj:`lshape` takes the data in the last dimension as a single :obj:`ltype` item.

        See LieTensor method :meth:`lview` for more details.

    Examples:
        >>> import torch
        >>> import pypose as pp
        >>> data = torch.randn(3, 3, requires_grad=True, device='cuda:0')
        >>> pp.LieTensor(data, ltype=pp.so3_type)
        so3Type LieTensor:
        tensor([[ 0.9520,  0.4517,  0.5834],
                [-0.8106,  0.8197,  0.7077],
                [-0.5743,  0.8182, -1.2104]], device='cuda:0', grad_fn=<AliasBackward0>)

        Alias class for specific LieTensor is recommended:

        >>> pp.so3(data)
        so3Type LieTensor:
        tensor([[ 0.9520,  0.4517,  0.5834],
                [-0.8106,  0.8197,  0.7077],
                [-0.5743,  0.8182, -1.2104]], device='cuda:0', grad_fn=<AliasBackward0>)

        See more alias classes at `Table 1 for Lie Group <#id1>`_  and `Table 2 for Lie Algebra <#id2>`_.

        Other constructors:

            - From list.

            >>> pp.so3([0, 0, 0])
            so3Type LieTensor:
            tensor([0., 0., 0.])

            - From ints.

            >>> pp.so3(2, 3)
            so3Type LieTensor:
            tensor([[0., 0., 0.],
                    [0., 0., 0.]])

    Note:
        Alias class for LieTensor is recommended.
        For example, the following usage is equivalent:

        - :obj:`pp.LieTensor(tensor, ltype=pp.so3_type)`

        - :obj:`pp.so3(tensor)` (This is preferred).

    Note:
        All attributes from Tensor are available for LieTensor, e.g., :obj:`dtype`,
        :obj:`device`, and :obj:`requires_grad`. See more details at
        `tensor attributes <https://pytorch.org/docs/stable/tensor_attributes.html>`_.

        Example:

            >>> data = torch.randn(1, 3, dtype=torch.float64, device="cuda", requires_grad=True)
            >>> pp.so3(data) # All Tensor attributes are available for LieTensor
            so3Type LieTensor:
            tensor([[-1.5948,  0.3113, -0.9807]], device='cuda:0', dtype=torch.float64,
                grad_fn=<AliasBackward0>)
    """
    def __init__(self, *data, ltype:LieType):
        assert self.shape[-1:] == ltype.dimension, 'The last dimension of a LieTensor has to be ' \
            'corresponding to their LieType. More details go to {}. If this error happens in an ' \
            'optimization process, where LieType is not a necessary structure, we suggest to '    \
            'call .tensor() to convert a LieTensor to Tensor before passing it to an optimizer. ' \
            'If this still happens, create an issue on GitHub please.'.format(
            'https://pypose.org/docs/generated/pypose.LieTensor/#pypose.LieTensor')
        self.ltype = ltype

    @staticmethod
    def __new__(cls, *data, ltype):
        tensor = data[0] if isinstance(data[0], torch.Tensor) else torch.Tensor(*data)
        return torch.Tensor.as_subclass(tensor, LieTensor)

    def __repr__(self):
        if hasattr(self, 'ltype'):
            return self.ltype.__class__.__name__ + \
                   ' %s:\n'%(self.__class__.__name__) + super().__repr__()
        else:
            return super().__repr__()

    @classmethod
    def __torch_function__(cls, func, types, args=(), kwargs={}):
        ltypes = (torch.Tensor if t is LieTensor or Parameter else t for t in types)
        data = torch.Tensor.__torch_function__(func, ltypes, args, kwargs)
        if data is not None and func.__name__ in HANDLED_FUNCTIONS:
            args, spec = tree_flatten(args)
            ltype = [arg.ltype for arg in args if isinstance(arg, LieTensor)][0]
            def warp(t):
                if isinstance(t, torch.Tensor) and not isinstance(t, cls):
                    lt = torch.Tensor.as_subclass(t, LieTensor)
                    lt.ltype = ltype
                    if lt.shape[-1:] != lt.ltype.dimension:
                        link = 'https://pypose.org/docs/generated/pypose.LieTensor/#pypose.LieTensor'
                        warnings.warn('Tensor Shape Invalid by calling {}, go to {}'.format(func, link))
                    return lt
                return t
            return tree_map(warp, data)
        return data

    @property
    def lshape(self) -> torch.Size:
        r'''
        LieTensor Shape (shape of torch.Tensor by ignoring the last dimension)

        Returns:
            torch.Size

        Note:
            - The only difference from :obj:`shape` is the last dimension is hidden,
              since :obj:`lshape` takes the last dimension as a single :obj:`ltype` item.

            - The last dimension can also be accessed via :obj:`LieTensor.ltype.dimension`.

        Examples:
            >>> x = pp.randn_SE3(2)
            >>> x.lshape
            torch.Size([2])
            >>> x.shape
            torch.Size([2, 7])
            >>> x.ltype.dimension
            torch.Size([7])
        '''
        return self.shape[:-1]

    def lview(self, *shape):
        r'''
        Returns a new LieTensor with the same data as the self tensor but of a different :obj:`lshape`.

        Args:
            shape (torch.Size or int...): the desired size

        Returns:
            A new lieGroup tensor sharing with the same data as the self tensor but of a different shape.

        Note:
            The only difference from :meth:`view` is the last dimension is hidden.

            See `Tensor.view <https://pytorch.org/docs/stable/generated/torch.Tensor.view.html?highlight=view#torch.Tensor.view>`_
            for its usage.

        Examples:
            >>> x = pp.randn_so3(2,2)
            >>> x.shape
            torch.Size([2, 2, 3])
            >>> x.lview(-1).lshape
            torch.Size([4])
        '''
        return self.view(*shape+self.ltype.dimension)

    def Exp(self):
        r'''
        See :meth:`pypose.Exp`
        '''
        return self.ltype.Exp(self)

    def Log(self):
        r'''
        See :meth:`pypose.Log`
        '''
        return self.ltype.Log(self)

    def Inv(self):
        r'''
        See :meth:`pypose.Inv`
        '''
        return self.ltype.Inv(self)

    def Act(self, p):
        r'''
        See :meth:`pypose.Act`
        '''
        return self.ltype.Act(self, p)

    def add(self, other, alpha=1):
        r'''
        See :meth:`pypose.add`
        '''
        return self.clone().add_(other = alpha * other)

    def add_(self, other, alpha=1):
        r'''
        See :meth:`pypose.add_`
        '''
        return self.ltype.add_(self, other = alpha * other)

    def __add__(self, other):
        return self.add(other=other)

    def __mul__(self, other):
        return self.ltype.Mul(self, other)

    def __matmul__(self, other):
        if isinstance(other, LieTensor):
            return self.ltype.Mul(self, other)
        else: # Same with: self.ltype.matrix(self) @ other
            return self.Act(other)

    def Retr(self, a):
        r'''
        See :meth:`pypose.Retr`
        '''
        return self.ltype.Retr(self, a)

    def Adj(self, a):
        r'''
        See :meth:`pypose.Adj`
        '''
        return self.ltype.Adj(self, a)

    def AdjT(self, a):
        r'''
        See :meth:`pypose.AdjT`
        '''
        return self.ltype.AdjT(self, a)

    def Jinvp(self, p):
        r'''
        See :meth:`pypose.Jinvp`
        '''
        return self.ltype.Jinvp(self, p)

    def Jr(self):
        r'''
        See :meth:`pypose.Jr`
        '''
        return self.ltype.Jr(self)

    def tensor(self) -> torch.Tensor:
        r'''
        See :meth:`pypose.tensor`
        '''
        return torch.Tensor.as_subclass(self, torch.Tensor)

    def matrix(self) -> torch.Tensor:
        r'''
        See :meth:`pypose.matrix`
        '''
        return self.ltype.matrix(self)

    def translation(self) -> torch.Tensor:
        r'''
        See :meth:`pypose.translation`
        '''
        return self.ltype.translation(self)

    def rotation(self):
        r'''
        See :meth:`pypose.rotation`
        '''
        return self.ltype.rotation(self)

    def scale(self) -> torch.Tensor:
        r'''
        See :meth:`pypose.scale`
        '''
        return self.ltype.scale(self)

    def identity_(self):
        r'''
        Inplace set the LieTensor to identity.

        Return:
            LieTensor: the :obj:`self` LieTensor

        Note:
            The translation part, if there is, is set to zeros, while the
            rotation part is set to identity quaternion.

        Example:
            >>> x = pp.randn_SO3(2)
            >>> x
            SO3Type LieTensor:
            tensor([[-0.0724,  0.1970,  0.0022,  0.9777],
                    [ 0.3492,  0.4998, -0.5310,  0.5885]])
            >>> x.identity_()
            SO3Type LieTensor:
            tensor([[0., 0., 0., 1.],
                    [0., 0., 0., 1.]])
        '''
        return self.ltype.identity_(self)

    def cumops(self, dim, ops):
        r"""
        See :func:`pypose.cumops`
        """
        return self.ltype.cumops(self, other, dim, ops)

    def cummul(self, dim):
        r"""
        See :func:`pypose.cummul`
        """
        return self.ltype.cummul(self, dim)

    def cumprod(self, dim, left = True):
        r"""
        See :func:`pypose.cumprod`
        """
        return self.ltype.cumprod(self, dim, left)

    def cumops_(self, dim, ops):
        r"""
        Inplace version of :func:`pypose.cumops`
        """
        return self.ltype.cumops_(self, other, dim, ops)

    def cummul_(self, dim):
        r"""
        Inplace version of :func:`pypose.cummul`
        """
        return self.ltype.cummul_(self, dim)

    def cumprod_(self, dim):
        r"""
        Inplace version of :func:`pypose.cumprod`
        """
        return self.ltype.cumprod_(self, dim)


class Parameter(LieTensor, nn.Parameter):
    r'''
    A kind of LieTensor that is to be considered a module parameter.

    Parameters are of :meth:`LieTensor` and :meth:`torch.nn.Parameter`,
    that have a very special property when used with Modules: when
    they are assigned as Module attributes they are automatically
    added to the list of its parameters, and will appear, e.g., in
    :meth:`parameters()` iterator.

    Args:
        data (LieTensor): parameter LieTensor.
        requires_grad (bool, optional): if the parameter requires
            gradient. Default: True

    Examples:
        >>> x = pp.Parameter(pp.randn_so3(2))
        >>> x.sum().backward() # Just test. There is no physical meaning
        >>> x.grad
        tensor([[1., 1., 1.],
                [1., 1., 1.]])
    '''
    def __init__(self, data, **kwargs):
        self.ltype = data.ltype

    def __new__(cls, data=None, requires_grad=True):
        if data is None:
            data = torch.tensor([])
        return LieTensor._make_subclass(cls, data, requires_grad)

    def __deepcopy__(self, memo):
        if id(self) in memo:
            return memo[id(self)]
        else:
            result = type(self)(self.clone(memory_format=torch.preserve_format))
            memo[id(self)] = result
            return result<|MERGE_RESOLUTION|>--- conflicted
+++ resolved
@@ -8,12 +8,9 @@
 from .backends import adjT, jinvp, act3, act4, toMatrix
 from .basics import vec2skew, cumops, cummul, cumprod
 from .basics import cumops_, cummul_, cumprod_
-<<<<<<< HEAD
 from .common_types import _size_any_t, _size_2_t, _size_35_t, _size_24_t, convert_sig_se, convert_sig_sim, convert_sig_rxs
 import collections
-=======
 from .operation import RxSO3_Log, SE3_Log, SO3_Log, Sim3_Log, rxso3_Exp, se3_Exp, sim3_Exp, so3_Exp
->>>>>>> 8b8f4f47
 
 
 HANDLED_FUNCTIONS = ['__getitem__', '__setitem__', 'cpu', 'cuda', 'float', 'double',
