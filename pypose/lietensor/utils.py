--- conflicted
+++ resolved
@@ -359,27 +359,9 @@
     Returns:
         LieTensor: a :obj:`so3_type` LieTensor
 
-<<<<<<< HEAD
+
     Note:
         We sample the uniform distributed points :math:`[\delta_x', \delta_y', \delta_z']` using:
-=======
-    Given the expected distance :obj:`sigma`, we first calculte the standard deviation of the 
-    individual components of the tangent perturbation :math:`\sigma_{\mathrm{r}}` as:
-
-    .. math::
-        \sigma_{\mathrm{r}} = \frac{2*\sigma}{\sqrt{3}}.
-
-    The factor 2 is due to the way we define distance (see also `Matt Mason's lecture on 
-    quaternions <http://www.cs.cmu.edu/afs/cs/academic/class/16741-s07/www/lectures/Lecture8.pdf>`_)
-    The :math:`1/\sqrt{3}` factor is necessary because the distribution in the tangent space is 
-    a 3-dimensional Gaussian, so that the *length* of a tangent vector needs to be scaled by
-    :math:`1/\sqrt{3}`.
-
-    Then the output can be written as:
-
-    .. math::
-        \mathrm{out}_i = \mathcal{N}(\mathbf{0}_{3\times 1}, \mathbf{\sigma_{\mathrm{r}}}_{3\times 1}),
->>>>>>> 5602dead
 
         .. math::
             \delta_x' = \frac{x_0}{d}, \delta_y' = \frac{y_0}{d}, \delta_z' = \frac{z_0}{d},
