<<<<<<< HEAD
from .imu_preintegrator import IMUPreintegrator
from .LQR import DP_LQR
=======
import imp
from .imu_preintegrator import IMUPreintegrator
from .dynamics import System
from .dynamics import LTI
>>>>>>> 80e3fb6b
<|MERGE_RESOLUTION|>--- conflicted
+++ resolved
@@ -1,9 +1,5 @@
-<<<<<<< HEAD
-from .imu_preintegrator import IMUPreintegrator
-from .LQR import DP_LQR
-=======
 import imp
 from .imu_preintegrator import IMUPreintegrator
 from .dynamics import System
 from .dynamics import LTI
->>>>>>> 80e3fb6b
+from .LQR import DP_LQR