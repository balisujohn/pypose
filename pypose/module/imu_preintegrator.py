--- conflicted
+++ resolved
@@ -12,8 +12,6 @@
         rot (pypose.SO3, optional): initial rotation. Default: :meth:`pypose.identity_SO3`
         vel (torch.Tensor, optional): initial postion. Default: torch.zeros(3)
         gravity (float, optional): the gravity acceleration. Default: 9.81007
-<<<<<<< HEAD
-=======
         gyro_cov (float, optional): covariance of the gyroscope. Default: (1.6968e-4)**2
         acc_cov (float, optional): covariance of the accelerator. Default: (2e-3)**2
         prop_cov (Bool, optional): flag to propogate the covariance matrix. Default: :obj:`True`
@@ -21,7 +19,6 @@
             function is called. If False, the IMU integrator will use the states from last time
             as the initial states. Note that if the :obj:`init_state` is not :obj:`None` while calling 
             the :obj:`forward` function, the integrator will use the given inital state Default: :obj:`False`.
->>>>>>> 2cbc88a6
     '''
     def __init__(self, pos = torch.zeros(3),
                        rot = pp.identity_SO3(),
@@ -30,11 +27,7 @@
                        gyro_cov = (1.6968e-4)**2,
                        acc_cov = (2e-3)**2,
                        prop_cov = True,
-<<<<<<< HEAD
-                       reset = True):
-=======
                        reset = False):
->>>>>>> 2cbc88a6
         super().__init__()
         self.reset, self.prop_cov, self.gyro_cov, self.acc_cov = reset, prop_cov, gyro_cov, acc_cov
         # Initial status of IMU: (pos)ition, (rot)ation, (vel)ocity, (cov)ariance
@@ -55,15 +48,9 @@
 
     def forward(self, dt, gyro, acc, rot:pp.SO3=None, gyro_cov=None, acc_cov=None, init_state=None):
         r"""
-<<<<<<< HEAD
-        IMU updates from duration (:math:`\delta t`), gyroscope (angular rate :math:`\omega`),
-        linear acceleration (:math:`\mathbf{a}`) in body frame, as well as their measurement
-        covariance for angular rate :math:`C_{g}` and acceleration :math:`C_{\mathbf{a}}`.
-=======
         Propagate IMU states from duration (:math:`\delta t`), gyroscope (angular rate :math:`\omega`),
         linear acceleration (:math:`\mathbf{a}`) in body frame, as well as their measurement
         covariance for gyroscope :math:`C_{g}` and acceleration :math:`C_{\mathbf{a}}`.
->>>>>>> 2cbc88a6
         Known IMU rotation :math:`R` estimation can also be provided for better precision.
 
         Args:
@@ -75,14 +62,6 @@
                 Default value is used if not given.
             acc_cov (torch.Tensor, optional): covariance matrix of linear acceleration.
                 Default value is used if not given.
-<<<<<<< HEAD
-            init_state (torch.Tensor, optional): 
-
-        Note:
-            This layer supports the input shape with :math:`(B, F, H_{in})`, :math:`(F, H_{in})`
-            and :math:`(H_{in})`, where :math:`B` is the batch size, :math:`F` is the number of
-            frames, and :math:`H_{in}` is the raw inputs of the sensor.
-=======
             init_state (Dict, optional): the initial state for the integration. The structure
                 of the dictionary should be :obj:`{'pos': torch.Tensor, 'rot': pypose.SO3, 'vel':
                 torch.Tensor}`. The initial state given in constructor will be used if not given.
@@ -92,18 +71,13 @@
             and :math:`(H_{in})`, where :math:`B` is the batch size (or the number of IMU),
             :math:`F` is the number of frames (measurements), and :math:`H_{in}` is the raw
             sensor inputs.
->>>>>>> 2cbc88a6
 
         IMU Measurements Integration:
 
         .. math::
             \begin{align*}
                 {\Delta}R_{ik+1} &= {\Delta}R_{ik} \mathrm{Exp} ((w_k - b_i^g) {\Delta}t) \\
-<<<<<<< HEAD
-                {\Delta}v_{ik+1} &= {\Delta}v_{ik} + {\Delta}R_{ik} (a_k - b_i^a) {\Delta}t  \\
-=======
                 {\Delta}v_{ik+1} &= {\Delta}v_{ik} + {\Delta}R_{ik} (a_k - b_i^a) {\Delta}t \\
->>>>>>> 2cbc88a6
                 {\Delta}p_{ik+1} &= {\Delta}v_{ik} + {\Delta}v_{ik} {\Delta}t
                     + 1/2 {\Delta}R_{ik} (a_k - b_i^a) {\Delta}t^2
             \end{align*}
@@ -210,12 +184,7 @@
             >>> dt = torch.tensor([0.002])        # Time difference between two measurements
 
             3. Preintegrating IMU measurements.
-<<<<<<< HEAD
-            Takes as input the imu values and calculates the preintegrated 
-            IMU measurements. 
-=======
             Takes as input the IMU values and calculates the preintegrated IMU measurements.
->>>>>>> 2cbc88a6
 
             >>> states = integrator(dt, ang, acc, rot)
             {'rot': SO3Type LieTensor:
@@ -223,25 +192,6 @@
             'vel': tensor([[[ 0.0002,  0.0002, -0.0194]]]),
             'pos': tensor([[[ 2.0000e-07,  2.0000e-07, -1.9420e-05]]]),
             'cov': tensor([[[ 5.7583e-11, -5.6826e-19, -5.6827e-19,  0.0000e+00,  0.0000e+00,
-<<<<<<< HEAD
-                        0.0000e+00,  0.0000e+00,  0.0000e+00,  0.0000e+00],
-                    [-5.6826e-19,  5.7583e-11, -5.6827e-19,  0.0000e+00,  0.0000e+00,
-                        0.0000e+00,  0.0000e+00,  0.0000e+00,  0.0000e+00],
-                    [-5.6827e-19, -5.6827e-19,  5.7583e-11,  0.0000e+00,  0.0000e+00,
-                        0.0000e+00,  0.0000e+00,  0.0000e+00,  0.0000e+00],
-                    [ 0.0000e+00,  0.0000e+00,  0.0000e+00,  8.0000e-09, -3.3346e-20,
-                    -1.0588e-19,  8.0000e-12,  1.5424e-23, -1.0340e-22],
-                    [ 0.0000e+00,  0.0000e+00,  0.0000e+00, -1.3922e-19,  8.0000e-09,
-                        0.0000e+00, -8.7974e-23,  8.0000e-12,  0.0000e+00],
-                    [ 0.0000e+00,  0.0000e+00,  0.0000e+00,  0.0000e+00, -1.0588e-19,
-                        8.0000e-09,  0.0000e+00, -1.0340e-22,  8.0000e-12],
-                    [ 0.0000e+00,  0.0000e+00,  0.0000e+00,  8.0000e-12,  1.5424e-23,
-                    -1.0340e-22,  8.0000e-15, -1.2868e-26,  0.0000e+00],
-                    [ 0.0000e+00,  0.0000e+00,  0.0000e+00, -8.7974e-23,  8.0000e-12,
-                        0.0000e+00, -1.2868e-26,  8.0000e-15,  0.0000e+00],
-                    [ 0.0000e+00,  0.0000e+00,  0.0000e+00,  0.0000e+00, -1.0340e-22,
-                        8.0000e-12,  0.0000e+00,  0.0000e+00,  8.0000e-15]]])}
-=======
                               0.0000e+00,  0.0000e+00,  0.0000e+00,  0.0000e+00],
                             [-5.6826e-19,  5.7583e-11, -5.6827e-19,  0.0000e+00,  0.0000e+00,
                               0.0000e+00,  0.0000e+00,  0.0000e+00,  0.0000e+00],
@@ -259,7 +209,6 @@
                               0.0000e+00, -1.2868e-26,  8.0000e-15,  0.0000e+00],
                             [ 0.0000e+00,  0.0000e+00,  0.0000e+00,  0.0000e+00, -1.0340e-22,
                               8.0000e-12,  0.0000e+00,  0.0000e+00,  8.0000e-15]]])}
->>>>>>> 2cbc88a6
 
         Preintegrated IMU odometry from the KITTI dataset with and without known rotation.
 
@@ -279,11 +228,7 @@
         acc = self._check(acc); gyro = self._check(gyro)
         dt = self._check(dt); rot = self._check(rot)
 
-<<<<<<< HEAD
-        if self.reset is False and init_state is None:
-=======
         if init_state is None:
->>>>>>> 2cbc88a6
             init_state = {'pos': self.pos, 'rot': self.rot, 'vel': self.vel}
 
         integrate = self.integrate(init_state, dt, gyro, acc, rot)
@@ -301,12 +246,12 @@
             cov = self.propagate_cov(integrate, init_cov, gyro_cov, acc_cov)
         else:
             cov = {'cov': None}
-<<<<<<< HEAD
-
-        self.pos = predict['pos'][..., -1:, :]
-        self.rot = predict['rot'][..., -1:, :]
-        self.vel = predict['vel'][..., -1:, :]
-        self.cov = cov['cov']
+
+        if not self.reset:
+            self.pos = predict['pos'][..., -1:, :]
+            self.rot = predict['rot'][..., -1:, :]
+            self.vel = predict['vel'][..., -1:, :]
+            self.cov = cov['cov']
 
         return {**predict, **cov}
 
@@ -316,23 +261,6 @@
         incre_r = pp.cumprod(dr, dim = 1, left=False)
         inte_rot = init_state['rot'] * incre_r
 
-=======
-
-        if not self.reset:
-            self.pos = predict['pos'][..., -1:, :]
-            self.rot = predict['rot'][..., -1:, :]
-            self.vel = predict['vel'][..., -1:, :]
-            self.cov = cov['cov']
-
-        return {**predict, **cov}
-
-    def integrate(self, init_state, dt, gyro, acc, rot:pp.SO3=None):
-        B, F = dt.shape[:2]
-        dr = torch.cat([pp.identity_SO3(B, 1, dtype=dt.dtype, device=dt.device), pp.so3(gyro*dt).Exp()], dim=1)
-        incre_r = pp.cumprod(dr, dim = 1, left=False)
-        inte_rot = init_state['rot'] * incre_r
-
->>>>>>> 2cbc88a6
         if isinstance(rot, pp.LieTensor):
             a = acc - rot.Inv() @ self.gravity
         else:
