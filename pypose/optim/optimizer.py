--- conflicted
+++ resolved
@@ -142,13 +142,10 @@
             model residual. Use this only when all inputs shared the same weight matrices. This is
             ignored when weight is given when calling :meth:`.step` or :meth:`.optimize` method.
             Default: ``None``.
-<<<<<<< HEAD
-=======
         vectorize (bool, optional): the method of computing Jacobian. If ``True``, the
             gradient of each scalar in output with respect to the model parameters will be
             computed in parallel with ``"reverse-mode"``. More details go to
             :meth:`pypose.optim.functional.modjac`. Default: ``True``.
->>>>>>> 5602dead
 
     Available solvers: :meth:`solver.PINV`; :meth:`solver.LSTSQ`.
 
@@ -185,11 +182,7 @@
         such as :meth:`solver.PINV` and :meth:`solver.LSTSQ` are available.
         More details are in Eq. (5) of the paper "`Robust Bundle Adjustment Revisited`_".
     '''
-<<<<<<< HEAD
-    def __init__(self, model, solver=None, kernel=None, corrector=None, weight=None):
-=======
     def __init__(self, model, solver=None, kernel=None, corrector=None, weight=None, vectorize=True):
->>>>>>> 5602dead
         super().__init__(model.parameters(), defaults={})
         self.solver = PINV() if solver is None else solver
         self.jackwargs = {'vectorize': vectorize, 'flatten': True}
@@ -259,11 +252,7 @@
         '''
         for pg in self.param_groups:
             R = self.model(input, target, weight)
-<<<<<<< HEAD
-            J = modjac(self.model, input=(input, target, weight), flatten=True)
-=======
             J = modjac(self.model, input=(input, target, weight), **self.jackwargs)
->>>>>>> 5602dead
             R, J = self.corrector(R = R, J = J)
             D = self.solver(A = J, b = -R.view(-1, 1))
             self.last = self.loss if hasattr(self, 'loss') \
@@ -377,11 +366,7 @@
         structural information, although computing Jacobian vector is faster.**
     '''
     def __init__(self, model, solver=None, strategy=None, kernel=None, corrector=None, \
-<<<<<<< HEAD
-                       weight=None, reject=16, min=1e-6, max=1e32):
-=======
                        weight=None, reject=16, min=1e-6, max=1e32, vectorize=True):
->>>>>>> 5602dead
         assert min > 0, ValueError("min value has to be positive: {}".format(min))
         assert max > 0, ValueError("max value has to be positive: {}".format(max))
         self.strategy = TrustRegion() if strategy is None else strategy
@@ -462,11 +447,7 @@
         '''
         for pg in self.param_groups:
             R = self.model(input, target, weight)
-<<<<<<< HEAD
-            J = modjac(self.model, input=(input, target, weight), flatten=True)
-=======
             J = modjac(self.model, input=(input, target, weight), **self.jackwargs)
->>>>>>> 5602dead
             R, J = self.corrector(R = R, J = J)
             self.last = self.loss = self.loss if hasattr(self, 'loss') \
                                     else self.model.loss(input, target, weight)
@@ -476,13 +457,8 @@
                 A.diagonal().add_(A.diagonal() * pg['damping'])
                 try:
                     D = self.solver(A = A, b = -J.T @ R.view(-1, 1))
-<<<<<<< HEAD
-                except e:
-                    print(e, "Linear solver failed. Breaking optimization step...")
-=======
                 except Exception as e:
                     print(e, "\nLinear solver failed. Breaking optimization step...")
->>>>>>> 5602dead
                     break
                 self.update_parameter(pg['params'], D)
                 self.loss = self.model.loss(input, target, weight)
