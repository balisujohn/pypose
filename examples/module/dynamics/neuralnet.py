from pypose.module.dynamics import System
import torch as torch
import matplotlib.pyplot as plt
device = torch.device("cuda" if torch.cuda.is_available() else "cpu")

class nnDynamics(System):
    def __init__(self, hiddenSize, time=False):
        super().__init__(time)
        self.net = torch.nn.Sequential(
            torch.nn.Linear(2, hiddenSize[0]),
            torch.nn.ReLU(),
            torch.nn.Linear(hiddenSize[0], hiddenSize[1]),
            torch.nn.ReLU(),
            torch.nn.Linear(hiddenSize[1], 2))
    
<<<<<<< HEAD
    def state_transition(self, state, input):
        return self.net(state) + input
    
    def observation(self, state, input):
=======
    def state_transition(self, state, input, t=None):
        return self.net(state) + input
    
    def observation(self, state, input, t=None):
>>>>>>> 43c39179
        return state

def createTimePlot(x, y, figname="Un-named plot", title=None, xlabel=None, ylabel=None):
    f = plt.figure(figname)
    plt.plot(x, y)
    plt.xlabel(xlabel)
    plt.ylabel(ylabel)
    plt.title(title)
    return f

if __name__ == "__main__":
    dt = 0.01  # Time step size
    N  = 1000  # Number of time steps

    # Time and input
    time  = torch.arange(0, N + 1) * dt
    input = torch.sin(time)
    # Initial state
<<<<<<< HEAD
    state = torch.tensor([0, 0])
=======
    state = torch.tensor([0,0])
>>>>>>> 43c39179

    # Create solver object
    nnSolver = nnDynamics([5, 10])

    # Calculate trajectory
    state_all = torch.zeros(N + 1, 2)
    state_all[0,:] = state
    for i in range(N):
        state_all[i+1], _ = nnSolver.forward(state_all[i], input[i])

    # Create plots
    x, y = (state_all.T).detach().numpy()
    x_fig = createTimePlot(time, x, figname="x Plot", xlabel="Time", ylabel="x", title="x Plot")
    y_fig = createTimePlot(time, y, figname="y Plot", xlabel="Time", ylabel="y", title="y Plot")

    # torch.save([state_all], 'nn_dynamics_data.pt')

    plt.show()<|MERGE_RESOLUTION|>--- conflicted
+++ resolved
@@ -13,17 +13,10 @@
             torch.nn.ReLU(),
             torch.nn.Linear(hiddenSize[1], 2))
     
-<<<<<<< HEAD
-    def state_transition(self, state, input):
-        return self.net(state) + input
-    
-    def observation(self, state, input):
-=======
     def state_transition(self, state, input, t=None):
         return self.net(state) + input
     
     def observation(self, state, input, t=None):
->>>>>>> 43c39179
         return state
 
 def createTimePlot(x, y, figname="Un-named plot", title=None, xlabel=None, ylabel=None):
@@ -42,11 +35,7 @@
     time  = torch.arange(0, N + 1) * dt
     input = torch.sin(time)
     # Initial state
-<<<<<<< HEAD
-    state = torch.tensor([0, 0])
-=======
     state = torch.tensor([0,0])
->>>>>>> 43c39179
 
     # Create solver object
     nnSolver = nnDynamics([5, 10])
