--- conflicted
+++ resolved
@@ -242,18 +242,11 @@
     return x.Exp()
 
 J = jacobian(func, p)
-<<<<<<< HEAD
-print(J)
-=======
 print("j:", J)
->>>>>>> 407d69c7
 
 x = pp.randn_so3(2,1,2, requires_grad=True)
 J = x.Jr()
 print(x.shape, J.shape)
-<<<<<<< HEAD
-assert J.requires_grad is True
-=======
 assert J.requires_grad is True
 
 class PoseTransform(torch.nn.Module):
@@ -288,5 +281,4 @@
         assert(torch.all(m[:, 0:3, 3:4].view(-1, 3) == t))
     assert(torch.all(m[:, 0:3, 0:3] == s.view(-1, 1, 1) * r.matrix()))
 
-print('Done')
->>>>>>> 407d69c7
+print('Done')